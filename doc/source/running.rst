.. _pbm.running:

Running |pbm|
********************************************************************************

<<<<<<< HEAD
This document provides examples of using |pbm.app| commands to operate your backup system. For detailed description of pbm commands, refer to :ref:`pbm-commands`.
=======
.. contents::
   :local:

Please see :ref:`pbm.auth` if you have not already. This will explain the
MongoDB user that needs to be created, and the connection method used by |pbm|.

Initial setup
================================================================================

1. Determine the right MongoDB connection string for the |pbm.app| CLI.
   (See :ref:`pbm.auth.mdb_conn_string`) 
#. Use the |pbm.app| CLI to insert the config (especially the Remote Storage
   location and credentials information). See :ref:`pbm.config.initialize`
#. Start (or restart) the |pbm-agent| processes for all mongod nodes.


Start the |pbm-agent| processes
--------------------------------------------------------------------------------
After installing |pbm-agent| on all the servers that run ``mongod`` nodes, make
sure one instance of it is started for each ``mongod`` node. This also applies if you deployed several ``mongod`` nodes on the same server.

For example, your configsvr nodes (listen port 27019) run on the same servers as the first shard's mongod nodes (listen port 27018, replica set name
"sh1rs"). Then you should start two 
|pbm-agent| processes on these servers, one process is connected to the shard
("mongodb://username:password@localhost:27018/") and another one to the configsvr
node ("mongodb://username:password@localhost:27019/").

It is best to use the packaged service scripts to run |pbm-agent|. After
adding the database connection configuration for them (see
:ref:`pbm.installation.service_init_scripts`), you can start the |pbm-agent|
service as below:

.. code-block:: bash

   $ sudo systemctl start pbm-agent
   $ sudo systemctl status pbm-agent

For reference an example of starting |pbm-agent| manually is shown below. The
output is redirected to a file and the process is backgrounded. Alternatively
you can run it on a shell terminal temporarily if you want to observe and/or
debug the startup from the log messages.

.. code-block:: bash

   $ nohup pbm-agent --mongodb-uri "mongodb://username:password@localhost:27018/" > /data/mdb_node_xyz/pbm-agent.$(hostname -s).27018.log 2>&1 &

.. tip::
   
   Running as the ``mongod`` user would be the most intuitive and convenient way.
   But if you want it can be another user.

When a message *"pbm agent is listening for the commands"* is printed to the
|pbm-agent| log file it confirms it connected to its mongod successfully.


.. _pbm-agent.log:

How to see the pbm-agent log
--------------------------------------------------------------------------------

With the packaged systemd service the log output to stdout is captured by
systemd's default redirection to systemd-journald. You can view it with the
command below. See `man journalctl` for useful options such as '--lines',
'--follow', etc.

.. code-block:: bash

   ~$ journalctl -u pbm-agent.service
   -- Logs begin at Tue 2019-10-22 09:31:34 JST. --
   Jan 22 15:59:14 akira-x1 systemd[1]: Started pbm-agent.
   Jan 22 15:59:14 akira-x1 pbm-agent[3579]: pbm agent is listening for the commands
   ...
   ...

If you started pbm-agent manually see the file you redirected stdout and stderr
to.

Running |pbm|
================================================================================
Provide the MongoDB URI connection string for |pbm.app|. This allows you to call |pbm.app| commands without the :option:`--mongodb-uri` flag.

Use the following command:

.. code-block:: bash
 
   export PBM_MONGODB_URI="mongodb://pbmuser:secretpwd@localhost:27018/"

For more information what connection string to specify, refer to :ref:`pbm.auth.pbm.app_conn_string` section.

Running |pbm.app| commands
================================================================================

|pbm.app| is the command line utility to control the backup system.
>>>>>>> 2b695d8e

.. contents::
   :local:

.. _pbm.running.backup.listing:

Listing all backups
--------------------------------------------------------------------------------

.. include:: .res/code-block/bash/pbm-list-mongodb-uri.txt

.. admonition:: Sample output

   .. code-block:: text

      2020-07-10T07:04:14Z
      2020-07-09T07:03:50Z
      2020-07-08T07:04:21Z
      2020-07-07T07:04:18Z

.. _pbm.running.backup.starting: 

Starting a backup
--------------------------------------------------------------------------------

.. code-block:: bash

   $ pbm backup 

By default, |PBM| uses ``s2`` compression method when making a backup. 
You can start a backup with a different compression method by passing the ``--compression`` flag to the :command:`pbm backup` command. 

For example, to start a backup with gzip compression, use the following command

.. code-block:: bash

   $ pbm backup --compression=gzip 

Supported compression types are: ``gzip``, ``snappy``, ``lz4``, ``pgzip``.  The ``none`` value means no compression is done during
backup.

.. rubric:: Backup in sharded clusters 

.. important::

   For PBM v1.0 (only) before running |pbm-backup| on a cluster stop the
   balancer.

In sharded clusters, one of ``pbm-agent`` processes for every shard and the config server replica set writes backup snapshots and :term:`oplog slices <Oplog slice>` into the remote backup storage directly. To learn more about oplog slicing, see :ref:`pitr`.

The ``mongos`` nodes are not involved in the backup process.

The following diagram illustrates the backup flow.

.. image:: _images/pbm-backup-shard.png

|

Checking an in-progress backup
--------------------------------------------------------------------------------

Run the |pbm-list| command and you will see the running backup listed with a
'In progress' label. When that is absent the backup is complete.

.. _pbm.running.backup.restoring: 

Restoring a backup
--------------------------------------------------------------------------------

To restore a backup that you have made using |pbm-backup|, use the
|pbm-restore| command supplying the time stamp of the backup that you intend to
restore.

.. important::

   Consider these important notes on restore operation:

   1. |pbm| is designed to be a full-database restore tool. For versions earlier than 1.x, it performs a full all-databases, all collections restore and does not offer an option to restore only a subset of collections in the backup, as MongoDB's ``mongodump`` tool does.       
      As of versions 1.x and later, |pbm| replicates ``mongodump``'s behavior to only drop collections in the backup. It does not drop collections that are created new after the time of the backup and before the restore. Run a ``db.dropDatabase()`` manually in all non-system databases (i.e. all databases except "local", "config" and "admin") before running |pbm-restore| if you want to guarantee that the post-restore database only includes collections that are in the backup.
   3. Whilst the restore is running, prevents clients from accessing the database. The data will naturally be incomplete whilst the restore is in progress, and writes the clients make cause the final restored data to differ from the backed-up data. 
   4. If you enabled :term:`Point-in-Time Recovery`, disable it before running |pbm-restore|. This is because |PITR| incremental backups and restore are incompatible operations and cannot be run together.
   
.. code-block:: bash

   $ pbm restore 2019-06-09T07:03:50Z

.. versionadded:: 1.3.2 

   The |pbm| config includes the restore options to adjust the memory consumption by the |pbm-agent| in environments with tight memory bounds. This allows preventing out of memory errors during the restore operation. 

.. code-block:: yaml

   restore:
     batchSize: 500
     numInsertionWorkers: 10

The default values were adjusted to fit the setups with the memory allocation of 1GB and less for the agent. 

.. note:: 

  The lower the values, the less memory is allocated for the restore. However, the performance decreases too.

.. rubric:: Restoring a backup in sharded clusters

.. important::

   As preconditions for restoring a backup in a sharded cluster, complete the following steps:
  
   1. Stop the balancer.
   2. Shut down all ``mongos`` nodes to stop clients from accessing the database while restore is in progress. This ensures that the final restored data doesn’t differ from the backed-up data.
   3. Disable point-in-time recovery if it is enabled. To learn more about point-in-time recovery, see :ref:`pitr`.

Note that you can restore a sharded backup only into a sharded environment. It can be your existing cluster or a new one. To learn how to restore a backup into a new environment, see :ref:`pbm.restore-new-env`.

During the restore, ``pbm-agents`` write data to primary nodes in the cluster. The following diagram shows the restore flow.

.. image:: _images/pbm-restore-shard.png

|

After a cluster's restore is complete, restart all ``mongos`` nodes to reload the sharding metadata.


.. _pbm.restore-new-env:

.. rubric:: Restoring a backup into a new environment

To restore a backup from one environment to another, consider the following key points about the destination environment:

* Replica set names (both the config servers and the shards) in your new destination cluster and in the cluster that was backed up must be exactly the same.

* |PBM| configuration in the new environment must point to the same remote storage that is defined for the original environment, including the authentication credentials if it is an object store. Once you run ``pbm list`` and see the backups made from the original environment, then you can run the ``pbm restore`` command.

  Of course, make sure not to run ``pbm backup`` from the new environment whilst the |PBM| config is pointing to the remote storage location of the original environment.

.. _pbm.cancel.backup:

Canceling a backup
--------------------------------------------------------------------------------

You can cancel a running backup if, for example, you want to do
another maintenance of a server and don't want to wait for the large backup to finish first.

To cancel the backup, use the |pbm-cancel-backup| command.

.. code-block:: bash

  $ pbm cancel-backup
  Backup cancellation has started

After the command execution, the backup is marked as canceled in the |pbm-list| output:

.. code-block:: bash

  $ pbm list
  ...
  2020-04-30T18:05:26Z	Canceled at 2020-04-30T18:05:37Z
  
.. _pbm.backup.delete:

Deleting backups
--------------------------------------------------------------------------------

Use the |pbm-delete-backup| command to delete a specified backup or all backups
older than the specified time.

The command deletes the backup regardless of the remote storage used:
either S3-compatible or a filesystem-type remote storage.

.. note::

  You can only delete a backup that is not running (has the "done" or the "error" state). 

To delete a backup, specify the ``<backup_name>`` from the the |pbm-list|
output as an argument. 

.. include:: .res/code-block/bash/pbm-delete-backup.txt

By default, the |pbm-delete-backup| command asks for your confirmation
to proceed with the deletion. To bypass it, add the ``-f`` or
``--force`` flag.

.. code-block:: bash

  $ pbm delete-backup --force 2020-04-20T13:45:59Z

To delete backups that were created before the specified time, pass the ``--older-than`` flag to the |pbm-delete-backup|
command. Specify the timestamp as an argument
for the |pbm-delete-backup| command in the following format:

* ``%Y-%M-%DT%H:%M:%S`` (for example, 2020-04-20T13:13:20) or
* ``%Y-%M-%D`` (2020-04-20).

.. include:: .res/code-block/bash/pbm-delete-backup-older-than-timestamp.txt

.. include:: .res/replace.txt<|MERGE_RESOLUTION|>--- conflicted
+++ resolved
@@ -3,103 +3,8 @@
 Running |pbm|
 ********************************************************************************
 
-<<<<<<< HEAD
+
 This document provides examples of using |pbm.app| commands to operate your backup system. For detailed description of pbm commands, refer to :ref:`pbm-commands`.
-=======
-.. contents::
-   :local:
-
-Please see :ref:`pbm.auth` if you have not already. This will explain the
-MongoDB user that needs to be created, and the connection method used by |pbm|.
-
-Initial setup
-================================================================================
-
-1. Determine the right MongoDB connection string for the |pbm.app| CLI.
-   (See :ref:`pbm.auth.mdb_conn_string`) 
-#. Use the |pbm.app| CLI to insert the config (especially the Remote Storage
-   location and credentials information). See :ref:`pbm.config.initialize`
-#. Start (or restart) the |pbm-agent| processes for all mongod nodes.
-
-
-Start the |pbm-agent| processes
---------------------------------------------------------------------------------
-After installing |pbm-agent| on all the servers that run ``mongod`` nodes, make
-sure one instance of it is started for each ``mongod`` node. This also applies if you deployed several ``mongod`` nodes on the same server.
-
-For example, your configsvr nodes (listen port 27019) run on the same servers as the first shard's mongod nodes (listen port 27018, replica set name
-"sh1rs"). Then you should start two 
-|pbm-agent| processes on these servers, one process is connected to the shard
-("mongodb://username:password@localhost:27018/") and another one to the configsvr
-node ("mongodb://username:password@localhost:27019/").
-
-It is best to use the packaged service scripts to run |pbm-agent|. After
-adding the database connection configuration for them (see
-:ref:`pbm.installation.service_init_scripts`), you can start the |pbm-agent|
-service as below:
-
-.. code-block:: bash
-
-   $ sudo systemctl start pbm-agent
-   $ sudo systemctl status pbm-agent
-
-For reference an example of starting |pbm-agent| manually is shown below. The
-output is redirected to a file and the process is backgrounded. Alternatively
-you can run it on a shell terminal temporarily if you want to observe and/or
-debug the startup from the log messages.
-
-.. code-block:: bash
-
-   $ nohup pbm-agent --mongodb-uri "mongodb://username:password@localhost:27018/" > /data/mdb_node_xyz/pbm-agent.$(hostname -s).27018.log 2>&1 &
-
-.. tip::
-   
-   Running as the ``mongod`` user would be the most intuitive and convenient way.
-   But if you want it can be another user.
-
-When a message *"pbm agent is listening for the commands"* is printed to the
-|pbm-agent| log file it confirms it connected to its mongod successfully.
-
-
-.. _pbm-agent.log:
-
-How to see the pbm-agent log
---------------------------------------------------------------------------------
-
-With the packaged systemd service the log output to stdout is captured by
-systemd's default redirection to systemd-journald. You can view it with the
-command below. See `man journalctl` for useful options such as '--lines',
-'--follow', etc.
-
-.. code-block:: bash
-
-   ~$ journalctl -u pbm-agent.service
-   -- Logs begin at Tue 2019-10-22 09:31:34 JST. --
-   Jan 22 15:59:14 akira-x1 systemd[1]: Started pbm-agent.
-   Jan 22 15:59:14 akira-x1 pbm-agent[3579]: pbm agent is listening for the commands
-   ...
-   ...
-
-If you started pbm-agent manually see the file you redirected stdout and stderr
-to.
-
-Running |pbm|
-================================================================================
-Provide the MongoDB URI connection string for |pbm.app|. This allows you to call |pbm.app| commands without the :option:`--mongodb-uri` flag.
-
-Use the following command:
-
-.. code-block:: bash
- 
-   export PBM_MONGODB_URI="mongodb://pbmuser:secretpwd@localhost:27018/"
-
-For more information what connection string to specify, refer to :ref:`pbm.auth.pbm.app_conn_string` section.
-
-Running |pbm.app| commands
-================================================================================
-
-|pbm.app| is the command line utility to control the backup system.
->>>>>>> 2b695d8e
 
 .. contents::
    :local:
