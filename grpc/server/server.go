package server

import (
	"context"
	"fmt"
	"io/ioutil"
	"path/filepath"
	"reflect"
	"sort"
	"strings"
	"sync"
	"time"

	"github.com/hashicorp/go-multierror"
	"github.com/olebedev/emitter"
	"github.com/percona/percona-backup-mongodb/internal/notify"
	pb "github.com/percona/percona-backup-mongodb/proto/messages"
	"github.com/pkg/errors"
	"github.com/prometheus/common/log"
	"github.com/sirupsen/logrus"
)

const (
	EventBackupFinish = iota
	EventOplogFinish
	EventRestoreFinish

	BackupFinishedEvent = "backup_finished"
	BackupStartedEvent  = "backup_started"

	logBufferSize = 500
)

type backupStatus struct {
	lastBackupMetadata *BackupMetadata
	//	lastOplogTs        int64 // Timestamp in Unix format
	// The name lastBackupErrors is plural because we are concatenating errors using the multierror pkg
	lastBackupErrors      error
	replicasRunningBackup map[string]bool // Key is ReplicasetUUID
	backupRunning         bool
	oplogBackupRunning    bool
}

type MessagesServer struct {
	workDir               string
	replicasRunningBackup map[string]bool // Key is ReplicasetUUID
	restoreRunning        bool
	clientLoggingEnabled  bool

	backupStatusLock *sync.Mutex
	backupStatus     backupStatus
	lock             *sync.Mutex
	clients          map[string]*Client

	logger *logrus.Logger

	eventsNotifier *emitter.Emitter

	clientDisconnetedChan chan string
	stopChan              chan struct{}

	// Events notification channels
	oplogBackupFinishChan chan interface{}
	restoreFinishChan     chan interface{}

	clientsLogChan chan *pb.LogEntry
}

type StorageEntry struct {
	MatchClients  []string
	DifferClients []string
	StorageInfo   *pb.StorageInfo
}

type RestoreSource struct {
	Client *Client
	Host   string
	Port   string
}

func NewMessagesServer(workDir string) *MessagesServer {
	messagesServer := newMessagesServer(workDir, nil)
	return messagesServer
}

func NewMessagesServerWithClientLogging(workDir string, logger *logrus.Logger) *MessagesServer {
	messagesServer := newMessagesServer(workDir, logger)
	messagesServer.clientLoggingEnabled = true
	return messagesServer
}

func newMessagesServer(workDir string, logger *logrus.Logger) *MessagesServer {
	if logger == nil {
		logger = logrus.New()
		logger.SetLevel(logrus.StandardLogger().Level)
		logger.Out = logrus.StandardLogger().Out
	}

	if workDir == "" {
		workDir = "."
	}

	messagesServer := &MessagesServer{
		lock:                  &sync.Mutex{},
		backupStatusLock:      &sync.Mutex{},
		clients:               make(map[string]*Client),
		clientDisconnetedChan: make(chan string),
		stopChan:              make(chan struct{}),
		clientsLogChan:        make(chan *pb.LogEntry, logBufferSize),
		//
		oplogBackupFinishChan: notify.Start(EventOplogFinish),
		restoreFinishChan:     notify.Start(EventRestoreFinish),

		eventsNotifier: &emitter.Emitter{},

		replicasRunningBackup: make(map[string]bool), // Key is ReplicasetUUID
		backupStatus: backupStatus{
			lastBackupErrors:      nil,
			replicasRunningBackup: make(map[string]bool),
			lastBackupMetadata:    NewBackupMetadata(&pb.StartBackup{}),
		},
		workDir: workDir,
		logger:  logger,
	}
	return messagesServer
}

func (s *MessagesServer) BackupSourceNameByReplicaset() (map[string]string, error) {
	s.lock.Lock()
	defer s.lock.Unlock()
	sources := make(map[string]string)
	for _, client := range s.clients {
		if _, ok := sources[client.ReplicasetName]; !ok {
			if client.NodeType == pb.NodeType_NODE_TYPE_MONGOS {
				continue
			}
			backupSource, err := client.GetBackupSource()
			if err != nil {
				s.logger.Errorf("Cannot get backup source for client %s: %s", client.NodeName, err)
			}
			sources[client.ReplicasetName] = backupSource
		}
	}
	return sources, nil
}

func (s *MessagesServer) RestoreSourcesByReplicaset(bm *pb.BackupMetadata, storageName string) (
	map[string]RestoreSource, error) {
	s.lock.Lock()
	defer s.lock.Unlock()

	sources := make(map[string]RestoreSource)
	wga := &sync.WaitGroup{}
	wgb := &sync.WaitGroup{}
	ch := make(chan pb.CanRestoreBackupResponse)

	wga.Add(1)
	go func() {
		for resp := range ch {
			if !resp.CanRestore {
				continue
			}
			_, ok := sources[resp.Replicaset]
			if !ok {
				sources[resp.Replicaset] = RestoreSource{
					Client: s.getClientByID(resp.ClientId),
				}
			}
			if resp.IsPrimary {
				s := sources[resp.Replicaset]
				s.Host = resp.Host
				s.Port = resp.Port
				sources[resp.Replicaset] = s
			}
		}
		wga.Done()
	}()

	for replicasetName, replicasetMetaData := range bm.Replicasets {
		for _, client := range s.clients {
			if client.NodeType == pb.NodeType_NODE_TYPE_MONGOS {
				continue
			}
			if client.ReplicasetName != replicasetName {
				continue
			}

			// make a copy to avoid dataraces
			c := client
			bmType := bm.BackupType
			backupName := replicasetMetaData.DbBackupName

			wgb.Add(1)
			go func() {
				defer wgb.Done()
				resp, err := c.CanRestoreBackup(bmType, backupName, storageName)
				if err != nil {
					return
				}
				ch <- resp
			}()
		}
	}
	wgb.Wait()
	close(ch)
	wga.Wait()

	if len(sources) != len(bm.Replicasets) {
		var err error
		for replicasetName, replicasetMetaData := range bm.Replicasets {
			if _, ok := sources[replicasetName]; !ok {
				err = multierror.Append(err,
					fmt.Errorf("there are no clients connected to replicaset %s that can restore %s from %s",
						replicasetName,
						replicasetMetaData.DbBackupName,
						storageName,
					),
				)
			}
		}
		return nil, err
	}
	return sources, nil
}

func (s *MessagesServer) BackupSourceByReplicaset() (map[string]*Client, error) {
	s.lock.Lock()
	defer s.lock.Unlock()
	sources := make(map[string]*Client)
	for _, client := range s.clients {
		if _, ok := sources[client.ReplicasetName]; !ok {
			if client.NodeType == pb.NodeType_NODE_TYPE_MONGOS {
				continue
			}
			backupSource, err := client.GetBackupSource()
			if err != nil {
				s.logger.Errorf("Cannot get backup source for client %s: %s", client.NodeName, err)
			}
			if err != nil {
				return nil, fmt.Errorf("cannot get best client for replicaset %q: %s", client.ReplicasetName, err)
			}
			bestClient := s.getClientByNodeName(backupSource)
			if bestClient == nil {
				return nil, fmt.Errorf("cannot get the client connected to MongoDB %s", backupSource)
			}
			sources[client.ReplicasetName] = bestClient
		}
	}

	return sources, nil
}

func (s *MessagesServer) Clients() map[string]Client {
	s.lock.Lock()
	defer s.lock.Unlock()

	c := make(map[string]Client)
	for id, client := range s.clients {
		c[id] = *client
	}
	return c
}

func (s *MessagesServer) ClientsByReplicaset() map[string][]Client {
	replicas := make(map[string][]Client)
	for _, client := range s.clients {
		if client.ReplicasetName == "" { // mongos?
			continue
		}
		if _, ok := replicas[client.ReplicasetName]; !ok {
			replicas[client.ReplicasetName] = make([]Client, 0)
		}
		replicas[client.ReplicasetName] = append(replicas[client.ReplicasetName], *client)

	}
	return replicas
}

func (s *MessagesServer) LastOplogTs() int64 {
	return s.backupStatus.lastBackupMetadata.LastOplogTs()
}

func (s *MessagesServer) ListStorages() (map[string]StorageEntry, error) {
	s.lock.Lock()
	defer s.lock.Unlock()

	return s.listStorages()
}

func (s *MessagesServer) listStorages() (map[string]StorageEntry, error) {
	stgs := make(map[string][]*pb.StorageInfo)
	// Get all storages from all clients.
	// At the end of this loop, stgs is a map where the key is the client id and the value is an
	// array of all storages that client has defined.
	type resp struct {
		id     string
		ssInfo []*pb.StorageInfo
	}
	var errs error

	wga := &sync.WaitGroup{}
	wgb := sync.WaitGroup{}
	ch := make(chan resp)

	wga.Add(1)
	go func() {
		for r := range ch {
			stgs[r.id] = r.ssInfo
		}
		wga.Done()
	}()

	for lid, lc := range s.clients {
		id := lid
		c := lc
		wgb.Add(1)
		go func() {
			defer wgb.Done()
			ssInfo, err := c.GetStoragesInfo()
			if err != nil {
				errs = multierror.Append(errs, err)
				return
			}
			ch <- resp{id: id, ssInfo: ssInfo}
		}()
	}
	wgb.Wait()
	close(ch)
	wga.Wait()

	if errs != nil {
		return nil, errs
	}

	// Group storages by name and build two lists:
	// 1. Clients where the storages definitions matches
	// 2. Clients where the storages definitions are different
	// The list is sorted only to make it easier to test
	ss := make(map[string]StorageEntry)
	for clientID, storages := range stgs {
		for _, info := range storages {
			stg, ok := ss[info.Name]
			if !ok {
				ss[info.Name] = StorageEntry{
					MatchClients:  []string{clientID},
					DifferClients: []string{},
					StorageInfo:   info,
				}
				continue
			}
			if reflect.DeepEqual(info, stg.StorageInfo) {
				stg.MatchClients = append(stg.MatchClients, clientID)
				sort.Strings(stg.MatchClients)
			} else {
				stg.DifferClients = append(stg.DifferClients, clientID)
				sort.Strings(stg.DifferClients)
			}
			ss[info.Name] = stg
		}
	}
	return ss, nil
}

func (s *MessagesServer) RefreshClients() error {
	s.lock.Lock()
	defer s.lock.Unlock()
	for _, client := range s.clients {
		if err := client.ping(); err != nil {
			return errors.Wrapf(err, "cannot refresh clients list while pinging client %s (%s)", client.ID, client.NodeName)
		}
	}
	return nil
}

// IsShardedSystem returns if a system is sharded.
// It check if the Node Type is:
// - Mongos
// - Config Server
// - Shard Server
// or if the ClusterID is not empty because in a sharded system, the cluster id is never empty.
func (s *MessagesServer) IsShardedSystem() bool {
	for _, client := range s.clients {
		if client.NodeType == pb.NodeType_NODE_TYPE_MONGOS ||
			client.NodeType == pb.NodeType_NODE_TYPE_MONGOD_CONFIGSVR ||
			client.NodeType == pb.NodeType_NODE_TYPE_MONGOD_SHARDSVR ||
			client.ClusterID != "" {
			return true
		}
	}
	return false
}

<<<<<<< HEAD
func (s *MessagesServer) LastBackupErrors() error {
	return s.backupStatus.lastBackupErrors
}

=======
>>>>>>> d18d0200
func (s *MessagesServer) LastBackupMetadata() *BackupMetadata {
	return s.backupStatus.lastBackupMetadata
}

func (s *MessagesServer) ListBackups() (map[string]pb.BackupMetadata, error) {
	files, err := ioutil.ReadDir(s.workDir)
	if err != nil {
		return nil, errors.Wrapf(err, "cannot list workdir %q backup filenames", s.workDir)
	}

	backups := make(map[string]pb.BackupMetadata)

	for _, file := range files {
		if !strings.HasSuffix(file.Name(), ".json") {
			continue
		}
		filename := filepath.Join(s.workDir, file.Name())
		bm, err := LoadMetadataFromFile(filename)
		if err != nil {
			return nil, fmt.Errorf("invalid backup metadata file %s: %s", filename, err)
		}

		backups[file.Name()] = *bm.Metadata()
		//backup := backups[file.Name()]
		//s.getClientByNodeName
		/*clients, err := s.RestoreSourcesByReplicaset(&backup, backup.StorageName)
		if err != nil {
			s.logger.Info("cannot start backup restore. Cannot find backup source for replicas: %v", err)
			continue //return nil, errors.Wrapf(err, "cannot start backup restore. Cannot find backup source for replicas")
		}*/

		/*stgs, err := s.listStorages()
		if err != nil {
			log.Errorf("cannot get the storages list: %s", err)
			return nil, fmt.Errorf("cannot get the storages list: %s", err)
		}*/

		// Ping will also update the status and if it is primary or secondary
		clients := s.Clients()

		for replName, source := range clients {
			if err := source.ping(); err != nil {
				s.logger.Info("error while sending ping to client: " + err.Error())
				continue
			}
			/*s.logger.Infof("Starting restore for replicaset %q on client %s %s %s",
				replName,
				source.ID,
				source.NodeName,
				source.NodeType,
			)*/
			//s.replicasRunningBackup[replName] = true
			/*s.logger.Infof("Starting restore for replicaset %q on client %s %s %s",
				replName,
				source.ID,
				source.NodeName,
				source.NodeType,
			)*/
			//s.backupStatus.replicasRunningBackup[replName] = true

			mongoDBVersion, err := s.getMongoDBVersion()
			if err != nil {
				s.logger.Info("get db version: " + err.Error())
			}
			s.logger.Info("Range replicasets for replset " + replName + "and s.replsname: " + source.ReplicasetName)
			for bmReplName, metadata := range backups[file.Name()].Replicasets {
				s.logger.Info("bmRepName:" + bmReplName + ", meta:" + metadata.ClusterId)
				if bmReplName == source.ReplicasetName {
					msg := &pb.RestoreBackupCheck{
						BackupType:        backups[file.Name()].BackupType,
						DbSourceName:      metadata.DbBackupName,
						OplogSourceName:   metadata.OplogBackupName,
						CompressionType:   backups[file.Name()].CompressionType,
						Cypher:            backups[file.Name()].Cypher,
						SkipUsersAndRoles: false,
						Host:              "",
						Port:              "",
						StorageName:       backups[file.Name()].StorageName,
						MongodbVersion:    mongoDBVersion,
					}
					s.logger.Info("Check if can restore")
					resp, err := source.RestoreBackupCheck(msg, metadata.DbBackupName, backups[file.Name()].StorageName)
					if err != nil {
						s.logger.Info("canrestore request:" + err.Error())
						continue
					}

					newBackup := backups[file.Name()]
					if resp.CanRestore && time.Now().Unix()-newBackup.StartTs > 30 {
						newBackup.EndTs = int64(1)
					}
					backups[file.Name()] = newBackup
				}
			}
		}
	}
	s.restoreRunning = false
	return backups, nil
}

func (s *MessagesServer) ReplicasetsRunningDBBackup() map[string]*Client {
	replicasets := make(map[string]*Client)

	for _, client := range s.clients {
		if client.isDBBackupRunning() {
			replicasets[client.ReplicasetName] = client
		}
	}
	return replicasets
}

func (s *MessagesServer) ReplicasetsRunningOplogBackup() map[string]*Client {
	replicasets := make(map[string]*Client)

	// use sync.Map?
	for _, client := range s.clients {
		if client.isOplogTailerRunning() {
			replicasets[client.ReplicasetName] = client
		}
	}

	return replicasets
}

func (s *MessagesServer) ReplicasetsRunningRestore() map[string]*Client {
	s.lock.Lock()
	defer s.lock.Unlock()

	replicasets := make(map[string]*Client)

	// use sync.Map?
	for _, client := range s.clients {
		if client.isRestoreRunning() {
			replicasets[client.ReplicasetName] = client
		}
	}

	return replicasets
}

// RestoreBackupFromMetadataFile is just a wrappwe around RestoreBackUp that receives a metadata filename
// loads and parse it and then call RestoreBackUp
func (s *MessagesServer) RestoreBackupFromMetadataFile(filename, storageName string, skipUsersAndRoles bool) error {
	filename = filepath.Join(s.workDir, filename)
	bm, err := LoadMetadataFromFile(filename)
	if err != nil {
		log.Errorf("invalid backup metadata file %s: %s", filename, err)
		return fmt.Errorf("invalid backup metadata file %s: %s", filename, err)
	}

	return s.RestoreBackUp(bm.Metadata(), storageName, skipUsersAndRoles)
}

// RestoreBackUp will run a restore on each client, using the provided backup metadata to choose the source for each
// replicaset.
func (s *MessagesServer) RestoreBackUp(bm *pb.BackupMetadata, storageName string, skipUsersAndRoles bool) error {
	clients, err := s.RestoreSourcesByReplicaset(bm, storageName)
	if err != nil {
		log.Errorf("cannot start backup restore. Cannot find backup source for replicas: %v", err)
		return errors.Wrapf(err, "cannot start backup restore. Cannot find backup source for replicas")
	}

	if s.isBackupRunning() {
		log.Errorf("cannot start a restore while a backup is running")
		return fmt.Errorf("cannot start a restore while a backup is running")
	}
	if s.isRestoreRunning() {
		log.Errorf("cannot start a restore while another restore is still running")
		//return fmt.Errorf("cannot start a restore while another restore is still running")
	}

	stgs, err := s.listStorages()
	if err != nil {
		log.Errorf("cannot get the storages list: %s", err)
		return fmt.Errorf("cannot get the storages list: %s", err)
	}

	stg, ok := stgs[storageName]
	if !ok {
		log.Errorf("invalid storage %q", storageName)
		return fmt.Errorf("invalid storage %q", storageName)
	}
	if !stg.StorageInfo.Valid {
		log.Errorf("storage %q is invalid", storageName)
		return fmt.Errorf("storage %q is invalid", storageName)
	}
	s.reset()
	s.setRestoreRunning(true)

	// Ping will also update the status and if it is primary or secondary
	for _, source := range clients {
		if err := source.Client.ping(); err != nil {
			return errors.Wrapf(err, "error while sending ping to client %s", source.Client.ID)
		}
	}

	mongoDBVersion, err := s.getMongoDBVersion()
	if err != nil {
		return err
	}

	for replName, source := range clients {
		s.logger.Infof("Starting restore for replicaset %q on client %s %s %s",
			replName,
			source.Client.ID,
			source.Client.NodeName,
			source.Client.NodeType,
		)
		s.replicasRunningBackup[replName] = true
		s.logger.Infof("Starting restore for replicaset %q on client %s %s %s",
			replName,
			source.Client.ID,
			source.Client.NodeName,
			source.Client.NodeType,
		)
		s.backupStatus.replicasRunningBackup[replName] = true
		for bmReplName, metadata := range bm.Replicasets {
			if bmReplName == replName {
				msg := &pb.RestoreBackup{
					BackupType:        bm.BackupType,
					DbSourceName:      metadata.DbBackupName,
					OplogSourceName:   metadata.OplogBackupName,
					CompressionType:   bm.CompressionType,
					Cypher:            bm.Cypher,
					SkipUsersAndRoles: skipUsersAndRoles,
					Host:              source.Host,
					Port:              source.Port,
					StorageName:       storageName,
					MongodbVersion:    mongoDBVersion,
				}
				if err := source.Client.restoreBackup(msg); err != nil {
					log.Errorf("cannot send restore backup message to client %v", err)
					return errors.Wrapf(err, "cannot send restore backup message to client %s", source.Client.ID)
				}
			}
		}
	}

	return nil
}

// TODO Create an API StartBackup message instead of using pb.StartBackup
// For example, we don't need DBBackupName & OplogBackupName and having them,
// here if we use pb.StartBackup message, leads to confusions
func (s *MessagesServer) StartBackup(opts *pb.StartBackup) error {
	if s.isBackupRunning() {
		return fmt.Errorf("cannot start a backup while another backup is still running")
	}
	if s.isRestoreRunning() {
		return fmt.Errorf("cannot start a backup while a restore is still running")
	}

	if err := s.ValidateReplicasetAgents(); err != nil {
		return errors.Wrap(err, "cannot start a backup while not all MongoDB instances have a backup agent")
	}

	stgs, err := s.listStorages()
	if err != nil {
		return fmt.Errorf("cannot get the storages list: %s", err)
	}

	stg, ok := stgs[opts.GetStorageName()]
	if !ok {
		return fmt.Errorf("invalid storage %q", opts.GetStorageName())
	}
	if !stg.StorageInfo.Valid {
		return fmt.Errorf("storage %q is invalid", opts.GetStorageName())
	}

	ext := getFileExtension(opts.CompressionType, opts.Cypher)

	s.backupStatus.lastBackupMetadata = NewBackupMetadata(opts)

	cmdLineOpts, err := s.AllServersCmdLineOpts()
	if err != nil {
		return errors.Wrap(err, "cannot Get Cmd Line Opts")
	}
	s.backupStatus.lastBackupMetadata.metadata.Servers = cmdLineOpts

	if err := s.RefreshClients(); err != nil {
		return errors.Wrapf(err, "cannot refresh clients state for backup")
	}

	clients, err := s.BackupSourceByReplicaset()
	if err != nil {
		return errors.Wrapf(err, "cannot start backup. Cannot find backup source for replicas")
	}

	mongoDBVersion, err := s.getMongoDBVersion()
	if err != nil {
		return err
	}
	s.backupStatus.lastBackupMetadata.metadata.MongodbVersion = mongoDBVersion

	s.reset()
	s.setBackupRunning(true)
	s.setOplogBackupRunning(true)

	s.triggerEvent(BackupStartedEvent, time.Now())

	for replName, client := range clients {
		s.logger.Infof("Starting backup for replicaset %q on client %s %s %s",
			replName,
			client.ID,
			client.NodeName,
			client.NodeType,
		)
		s.replicasRunningBackup[replName] = true
		s.logger.Infof("Starting backup for replicaset %q on client %s %s %s",
			replName,
			client.ID,
			client.NodeName,
			client.NodeType,
		)
		s.backupStatus.replicasRunningBackup[replName] = true
		if client.isPrimary {
			s.logger.Warnf("Warning! Client %s is the primary", client.ID)
		}

		dbBackupName := fmt.Sprintf("%s_%s.dump%s", opts.NamePrefix, client.ReplicasetName, ext)
		oplogBackupName := fmt.Sprintf("%s_%s.oplog%s", opts.NamePrefix, client.ReplicasetName, ext)

		err := s.backupStatus.lastBackupMetadata.AddReplicaset(client.ClusterID,
			client.ReplicasetName,
			client.ReplicasetUUID,
			dbBackupName,
			oplogBackupName,
		)
		if err != nil {
			return errors.Wrapf(err, "cannot add replicaset to metadata")
		}

		msg := &pb.StartBackup{
			BackupType:      opts.GetBackupType(),
			DbBackupName:    dbBackupName,
			OplogBackupName: oplogBackupName,
			CompressionType: opts.GetCompressionType(),
			Cypher:          opts.GetCypher(),
			OplogStartTime:  opts.GetOplogStartTime(),
			Description:     opts.Description,
			StorageName:     opts.GetStorageName(),
			MongodbVersion:  mongoDBVersion,
		}
		if err := client.startBackup(msg); err != nil {
			return errors.Wrapf(err, "cannot start backup for client %s", client.ID)
		}
	}

	return nil
}

func (s *MessagesServer) getMongoDBVersion() (string, error) {
	//s.lock.Lock()
	//defer s.lock.Unlock()
	for _, client := range s.clients {
		if client.NodeType != pb.NodeType_NODE_TYPE_MONGOS {
			return client.GetMongoDBVersion()
		}
	}
	return "", fmt.Errorf("cannot get MongoDB version. There are no agents connected to a mongod instance")
}

// StartBalancer restarts the balancer if this is a sharded system
func (s *MessagesServer) StartBalancer() error {
	//s.lock.Lock()
	//defer s.lock.Unlock()
	/*for _, client := range s.clients {
		s.logger.Info("client node: " + client.NodeName)
		if client.NodeType == pb.NodeType_NODE_TYPE_MONGOD_CONFIGSVR {
			s.logger.Info("start client balancer")
			if err := client.startBalancer(); err != nil {
				return errors.Wrapf(err, "cannot start the balancer via client %q", client.ID)
			}
			s.logger.Debug("Balancer started")
			break
		}
	}*/
	// This is not a sharded system. There is nothing to do.
	return nil
}

func (s *MessagesServer) Stop() {
	close(s.stopChan)
}

// StopBalancer stops the balancer if this is a sharded system
func (s *MessagesServer) StopBalancer() error {
	/*s.lock.Lock()
	defer s.lock.Unlock()
	for _, client := range s.clients {
		if client.NodeType == pb.NodeType_NODE_TYPE_MONGOD_CONFIGSVR {
			s.logger.Debug("Stopping the balancer")
			if err := client.stopBalancer(); err != nil {
				return errors.Wrapf(err, "cannot stop the balancer via the %q client", client.ID)
			}
			s.logger.Debug("Balancer stopped")
			break
		}
	}*/
	// This is not a sharded system. There is nothing to do.
	return nil
}

// StopOplogTail calls every agent StopOplogTail(ts) method using the last oplog timestamp reported by the clients
// when they call DBBackupFinished after mongodump finish on each client. That way s.lastOplogTs has the last
// timestamp of the slowest backup
func (s *MessagesServer) StopOplogTail() error {
	if !s.isOplogBackupRunning() {
		return fmt.Errorf("backup is not running")
	}
	// This should never happen. We get the last oplog timestamp when agents call DBBackupFinished
	if s.backupStatus.lastBackupMetadata.LastOplogTs() == 0 {
		s.backupStatus.lastBackupMetadata.SetLastOplogTs(time.Now().Unix())
		s.logger.Errorf("Trying to stop the oplog tailer but last oplog timestamp is 0. Using current timestamp")
	}
	s.logger.Infof("StopOplogTs: %d (%v)",
		s.backupStatus.lastBackupMetadata.LastOplogTs(),
		time.Unix(s.backupStatus.lastBackupMetadata.LastOplogTs(), 0).Format(time.RFC3339),
	)

	var gErr error
	for _, client := range s.clients {
		s.logger.Debugf("Checking if client %s is running the oplog backup: %v",
			client.NodeName,
			client.isOplogTailerRunning(),
		)
		if client.isOplogTailerRunning() {
			s.logger.Debugf("Stopping oplog tail in client %s at %s",
				client.NodeName,
				time.Unix(s.backupStatus.lastBackupMetadata.LastOplogTs(), 0).Format(time.RFC3339),
			)
			err := client.stopOplogTail(s.backupStatus.lastBackupMetadata.LastOplogTs())
			if err != nil {
				gErr = errors.Wrapf(gErr, "client: %s, error: %s", client.NodeName, err)
			}
		}
	}
	s.setBackupRunning(false)

	if gErr != nil {
		return errors.Wrap(gErr, "cannot stop oplog tailer")
	}
	return nil
}

func (s *MessagesServer) AddError(err error) {
	s.backupStatusLock.Lock()
	defer s.backupStatusLock.Unlock()
	s.backupStatus.lastBackupErrors = multierror.Append(s.backupStatus.lastBackupErrors, err)
}

func (s *MessagesServer) lastBackupErrors() error {
	s.backupStatusLock.Lock()
	defer s.backupStatusLock.Unlock()
	return s.backupStatus.lastBackupErrors
}

func (s *MessagesServer) WaitBackupFinish() error {
	replicasets := s.ReplicasetsRunningDBBackup()
	if len(replicasets) == 0 {
		return nil
	}

	s.WaitForEvent(BackupFinishedEvent, 0)
	return s.lastBackupErrors()
}

func (s *MessagesServer) WaitOplogBackupFinish() error {
	replicasets := s.ReplicasetsRunningOplogBackup()
	if len(replicasets) == 0 {
		return nil
	}
	<-s.oplogBackupFinishChan
	return s.lastBackupErrors()
}

func (s *MessagesServer) WaitRestoreFinish() error {
	replicasets := s.ReplicasetsRunningRestore()
	if len(replicasets) == 0 {
		return nil
	}
	<-s.restoreFinishChan
	return s.lastBackupErrors()
}

// WriteServerBackupMetadata writes the backup metadata into the coordinator's working dir
func (s *MessagesServer) WriteServerBackupMetadata(filename string) error {
	return s.backupStatus.lastBackupMetadata.WriteMetadataToFile(filepath.Join(s.workDir, filename))
}

// WriteBackupMetadata writes the metadata along with the backed up files in the destination storage
func (s *MessagesServer) WriteBackupMetadata() error {
	var c *Client
	s.lock.Lock()
	defer s.lock.Unlock()

	buf, err := s.backupStatus.lastBackupMetadata.JSON()
	if err != nil {
		return errors.Wrap(err, "cannot encode last backup metadata as JSON")
	}
	// Take the first client from the connected clients list.
	// All clients should have access to all storages so any client will be able to write the metadata
	for _, client := range s.clients {
		c = client
		break
	}

	return c.writeBackupMetadata(
		s.backupStatus.lastBackupMetadata.NamePrefix()+".json",
		s.backupStatus.lastBackupMetadata.metadata.StorageName,
		buf,
	)
}

// WorkDir returns the server working directory.
func (s *MessagesServer) WorkDir() string {
	return s.workDir
}

// ---------------------------------------------------------------------------------------------------------------------
//                                                              gRPC methods
// ---------------------------------------------------------------------------------------------------------------------

// DBBackupFinished process backup finished message from clients.
// After the mongodump call finishes, clients should call this method to inform the event to the server
// Unless the incoming Client ID is invalid, we shouldn't return an error to the clients.
// If there is an error while processing the incoming message, it is something that should be handled on the server side
// so, the client shouldn't receive an error.
func (s *MessagesServer) DBBackupFinished(ctx context.Context, msg *pb.DBBackupFinishStatus) (
	*pb.DBBackupFinishedAck, error) {

	client := s.getClientByID(msg.GetClientId())
	if client == nil {
		return nil, fmt.Errorf("unknown client ID: %s", msg.GetClientId())
	}
	client.setDBBackupRunning(false)

	if !msg.GetOk() {
		if strings.TrimSpace(msg.GetError()) != "" {
			s.AddError(errors.New(msg.GetError()))
		}
	}

	// Most probably, we are running the backup from a secondary, but we need the last oplog timestamp
	// from the primary in order to have a consistent backup.
	primaryClient, err := s.getPrimaryClient(client.ReplicasetName)
	if err != nil {
		s.AddError(errors.Wrap(err, "cannot get the primary client"))
	}
	lastOplogTs, err := primaryClient.getPrimaryLastOplogTs()
	if err != nil {
		s.AddError(errors.Wrap(err, "cannot get primary's last oplog timestamp"))
	}
	// Keep the last (bigger) oplog timestamp from all clients running the backup.
	// When all clients finish the backup, we will call CloseAt(s.lastOplogTs) on all clients to have a consistent
	// stop time for all oplogs.
	if lastOplogTs > s.backupStatus.lastBackupMetadata.LastOplogTs() {
		s.backupStatus.lastBackupMetadata.SetLastOplogTs(lastOplogTs)
	}

	replicasets := s.ReplicasetsRunningDBBackup()
	if len(replicasets) == 0 {
		s.triggerEvent(BackupFinishedEvent, time.Now())
	}

	return &pb.DBBackupFinishedAck{}, nil
}

func (s *MessagesServer) Logging(stream pb.Messages_LoggingServer) error {
	for {
		msg, err := stream.Recv()
		if err != nil {
			return err
		}

		level := logrus.Level(msg.GetLevel())
		msgText := strings.TrimSpace(msg.GetMessage())

		logLine := fmt.Sprintf("-> Client: %s, %s", msg.GetClientId(), msgText)
		switch level {
		case logrus.PanicLevel:
			s.logger.Panic(logLine)
		case logrus.FatalLevel:
			s.logger.Fatal(logLine)
		case logrus.ErrorLevel:
			s.logger.Error(logLine)
		case logrus.WarnLevel:
			s.logger.Warn(logLine)
		case logrus.InfoLevel:
			s.logger.Info(logLine)
		case logrus.DebugLevel:
			s.logger.Debug(logLine)
		}
	}
}

// MessagesChat is the method exposed by gRPC to stream messages between the server and agents
func (s *MessagesServer) MessagesChat(stream pb.Messages_MessagesChatServer) error {
	// This first message should be a RegisterMsg
	msg, err := stream.Recv()
	if err != nil {
		return err
	}

	clientID := msg.GetClientId()
	s.logger.Debugf("Registering new client: %s", clientID)
	if err := s.registerClient(stream, msg); err != nil {
		s.logger.Errorf("Cannot register client: %s", err)
		r := &pb.ServerMessage{
			Payload: &pb.ServerMessage_ErrorMsg{
				ErrorMsg: &pb.Error{
					Code:    pb.ErrorType_ERROR_TYPE_CLIENT_ALREADY_REGISTERED,
					Message: "",
				},
			},
		}
		err = stream.Send(r)
		if err != nil {
			s.logger.Errorf("Cannot send to client stream %s: %v", clientID, err)
		}

		return fmt.Errorf("client already exists")
	}

	r := &pb.ServerMessage{
		Payload: &pb.ServerMessage_AckMsg{AckMsg: &pb.Ack{}},
	}

	if err := stream.Send(r); err != nil {
		return err
	}

	// Keep the stream open
	<-stream.Context().Done()
	if err := s.unregisterClient(clientID); err != nil {
		s.logger.Errorf("Client %s stream was closed but cannot unregister client: %s", clientID, err)
	}

	return nil
}

func (s *MessagesServer) streamIOChans(stream pb.Messages_MessagesChatServer) (
	chan *pb.ClientMessage, chan *pb.ServerMessage) {
	in := make(chan *pb.ClientMessage, 100)
	out := make(chan *pb.ServerMessage, 100)

	go func() {
		for {
			msg, err := stream.Recv()
			if err != nil {
				// s.logger.Errorf("Error receiving data from the gRPC stream: %v", err)
				return
			}
			in <- msg
		}
	}()

	go func() {
		for {
			msg := <-out
			if err := stream.Send(msg); err != nil {
				//s.logger.Errorf("Cannot send message (type %T) throgh the gRPC stream: %s", msg.Payload, err)
				return
			}
		}
	}()

	return in, out
}

// OplogBackupFinished process oplog tailer finished message from clients.
// After the the oplog tailer has been closed on clients, clients should call this method to inform
// the event to the server
func (s *MessagesServer) OplogBackupFinished(ctx context.Context, msg *pb.OplogBackupFinishStatus) (
	*pb.OplogBackupFinishedAck, error) {
	s.lock.Lock()
	defer s.lock.Unlock()
	client := s.getClientByID(msg.GetClientId())
	if client == nil {
		return nil, fmt.Errorf("unknown client ID: %s", msg.GetClientId())
	}
	client.setOplogTailerRunning(false)

	replicasets := s.ReplicasetsRunningOplogBackup()
	if len(replicasets) == 0 {
		if err := notify.Post(EventOplogFinish, msg.GetClientId()); err != nil {
			return nil, errors.Wrapf(err, "cannot notify OplogBackupFinished for client %s", client.ID)
		}
	}
	return &pb.OplogBackupFinishedAck{}, nil
}

// RestoreCompleted handles a replicaset restore completed messages from clients.
// After restore is completed or upon errors, each client running the restore will cann this gRPC method
// to inform the server about the restore status.
func (s *MessagesServer) RestoreCompleted(ctx context.Context, msg *pb.RestoreComplete) (
	*pb.RestoreCompletedAck, error) {
	s.logger.Debugf("Received restore completed message from client %q", msg.GetClientId())

	client := s.getClientByID(msg.GetClientId())
	if client == nil {
		err := fmt.Errorf("unknown client ID: %s", msg.GetClientId())
		s.logger.Error(err)
		return nil, err
	}

	client.setRestoreRunning(false)
	if msg.GetErr() != nil && msg.GetErr().GetMessage() != "" {
		s.AddError(fmt.Errorf("received error in RestoreCompleted from client %s: %s",
			msg.GetErr().GetMessage(),
			msg.GetClientId()),
		)
	}
	replicasets := s.ReplicasetsRunningRestore()
	s.logger.Debugf("Replicasets still running the restore: %d", len(replicasets))
	if len(replicasets) == 0 {
		s.setRestoreRunning(false)
		s.logger.Debug("Sending EventRestoreFinish notification")
		if err := notify.Post(EventRestoreFinish, time.Now()); err != nil {
			err := errors.Wrapf(err, "cannot notify RestoreCompleted for client %s", client.ID)
			return nil, err
		}
	}

	s.logger.Debug("RestoreCompleted finished")
	return &pb.RestoreCompletedAck{}, nil
}

// ---------------------------------------------------------------------------------------------------------------------
//                                                        Internal helpers
// ---------------------------------------------------------------------------------------------------------------------

// func (s *MessagesServer) cancelBackup() error {
// 	if !s.isOplogBackupRunning() {
// 		return fmt.Errorf("backup is not running")
// 	}
// 	s.lock.Lock()
// 	defer s.lock.Unlock()
// 	var gerr error
// 	for _, client := range s.clients {
// 		if err := client.stopBackup(); err != nil {
// 			gerr = errors.Wrapf(err, "cannot stop backup on %s", client.ID)
// 		}
// 	}
// 	return gerr
// }

func (s *MessagesServer) getClientByID(id string) *Client {
	for _, client := range s.clients {
		if client.ID == id {
			return client
		}
	}
	return nil
}

func (s *MessagesServer) getPrimaryClient(replName string) (*Client, error) {
	for _, client := range s.clients {
		if client.ReplicasetName == replName && client.isPrimary {
			return client, nil
		}
	}
	return nil, fmt.Errorf("cannot find a primary in the clients list for replicaset %s", replName)
}

func (s *MessagesServer) getClientByNodeName(name string) *Client {
	for _, client := range s.clients {
		if client.NodeName == name {
			return client
		}
	}
	return nil
}

// AllServersCmdLineOpts returns CmdLineOpts from all servers.
// This info will be saved with the backup metadata as extra information that might be
// needed to rebuild the servers
func (s *MessagesServer) AllServersCmdLineOpts() ([]*pb.Server, error) {
	s.lock.Lock()
	defer s.lock.Unlock()

	serverOpts := make([]*pb.Server, 0)
	serverOptsChan := make(chan *pb.Server)

	var errs error

	wga := &sync.WaitGroup{}
	wga.Add(1)
	go func() {
		for opts := range serverOptsChan {
			serverOpts = append(serverOpts, opts)
		}
		wga.Done()
	}()

	wgb := &sync.WaitGroup{}
	for _, client := range s.clients {
		wgb.Add(1)
		c := client
		s.logger.Debugf("Getting CmdLineOpts from client: %s", c.ID)
		go func() {
			defer wgb.Done()
			msg, err := c.GetCmdLineOpts()
			if err != nil {
				errs = multierror.Append(errs, err)
				return
			}
			serverOptsChan <- &pb.Server{Id: c.ID, CmdLineOpts: string(msg.GetOptions())}
		}()
	}
	wgb.Wait()
	close(serverOptsChan)
	wga.Wait()

	if errs != nil {
		return nil, errs
	}

	return serverOpts, nil
}

// validateReplicasetAgents will run getShardMap and parse the results on a config server.
// With that list, we can validate if we have at least one agent connected to each replicaset.
// Currently it is mandatory to have one agent ON EACH cluster member.
// Maybe in the future we can relax the requirements because having one agent per replicaset might
// be enough but it needs more testing.
func (s *MessagesServer) ValidateReplicasetAgents() error {
	var err error
	var repls []string

	s.lock.Lock()
	defer s.lock.Unlock()

	for _, client := range s.clients {
		if client.NodeType == pb.NodeType_NODE_TYPE_MONGOD_CONFIGSVR {
			repls, err = client.listReplicasets()
			if err != nil {
				return errors.Wrap(err, "cannot get repliscasets list using getShardMap")
			}
			break
		}
	}

	for _, repl := range repls {
		haveRepl := false
		for _, client := range s.clients {
			if client.ReplicasetName == repl {
				haveRepl = true
				break
			}
		}
		if !haveRepl {
			return fmt.Errorf("there are not agents for replicaset %q", repl)
		}
	}

	return nil
}

func getFileExtension(compressionType pb.CompressionType, cypher pb.Cypher) string {
	ext := ""

	switch cypher {
	case pb.Cypher_CYPHER_AES:
		ext += ".aes"
	case pb.Cypher_CYPHER_RSA:
		ext += ".rsa"
	case pb.Cypher_CYPHER_NO_CYPHER:
	default:
	}

	switch compressionType {
	case pb.CompressionType_COMPRESSION_TYPE_GZIP:
		ext += ".gz"
	case pb.CompressionType_COMPRESSION_TYPE_LZ4:
		ext += ".lz4"
	case pb.CompressionType_COMPRESSION_TYPE_SNAPPY:
		ext += ".snappy"
	}

	return ext
}

func (s *MessagesServer) isBackupRunning() bool {
	s.lock.Lock()
	defer s.lock.Unlock()
	return s.backupStatus.backupRunning
}

func (s *MessagesServer) isOplogBackupRunning() bool {
	s.lock.Lock()
	defer s.lock.Unlock()
	return s.backupStatus.oplogBackupRunning
}

func (s *MessagesServer) isRestoreRunning() bool {
	s.lock.Lock()
	defer s.lock.Unlock()
	return s.restoreRunning
}

func (s *MessagesServer) registerClient(stream pb.Messages_MessagesChatServer, msg *pb.ClientMessage) error {

	s.lock.Lock()
	defer s.lock.Unlock()
	if msg.ClientId == "" {
		return fmt.Errorf("invalid client ID (empty)")
	}

	if client, exists := s.clients[msg.ClientId]; exists {
		if err := client.ping(); err != nil {
			delete(s.clients, msg.ClientId)
		} else {
			return fmt.Errorf("client already exists")
		}
	}

	regMsg := msg.GetRegisterMsg()
	if regMsg == nil || regMsg.NodeType == pb.NodeType_NODE_TYPE_INVALID {
		return fmt.Errorf("node type in register payload cannot be empty")
	}

	in, out := s.streamIOChans(stream)
	client := newClient(msg.ClientId, regMsg, in, out, s.logger)
	s.clients[msg.ClientId] = client

	return nil
}

func (s *MessagesServer) reset() {
	s.backupStatusLock.Lock()
	defer s.backupStatusLock.Unlock()
	s.backupStatus.lastBackupMetadata.SetLastOplogTs(0)
	s.backupStatus.backupRunning = false
	s.backupStatus.oplogBackupRunning = false
	s.restoreRunning = false
	s.backupStatus.lastBackupErrors = nil
}

func (s *MessagesServer) setBackupRunning(status bool) {
	s.lock.Lock()
	defer s.lock.Unlock()
	s.backupStatus.backupRunning = status
}

func (s *MessagesServer) setOplogBackupRunning(status bool) {
	s.lock.Lock()
	defer s.lock.Unlock()
	s.backupStatus.oplogBackupRunning = status
}

func (s *MessagesServer) setRestoreRunning(status bool) {
	s.lock.Lock()
	defer s.lock.Unlock()
	s.restoreRunning = status
}

func (s *MessagesServer) unregisterClient(id string) error {
	s.logger.Infof("Unregistering client %s", id)
	s.lock.Lock()
	defer s.lock.Unlock()

	if _, exists := s.clients[id]; !exists {
		return fmt.Errorf("unknown client")
	}

	delete(s.clients, id)
	return nil
}

func (s *MessagesServer) triggerEvent(event string, value interface{}) {
	c := s.eventsNotifier.Emit(event, value)
	select {
	case <-c:
	case <-time.After(1 * time.Second):
		close(c)
	}
}

// WaitForEvent will wait until the desired event gets fired.
// timeout = -1 means wait forever
func (s *MessagesServer) WaitForEvent(name string, timeout time.Duration) (interface{}, error) {
	var re interface{}
	var err error
	validEvents := []string{BackupStartedEvent}
	found := false

	for _, event := range validEvents {
		if event == name {
			found = true
			break
		}
	}
	if !found {
		return nil, fmt.Errorf("unknown event %q", name)
	}

	var t *time.Timer
	if int64(timeout) >= 0 {
		t = time.NewTimer(timeout)
	} else {
		t = time.NewTimer(0)
		t.Stop()
	}
	c := s.eventsNotifier.Once(name, func(ev *emitter.Event) {
		re = ev
	})
	select {
	case <-c:
		t.Stop()
	case <-t.C:
		err = fmt.Errorf("timeout for %s event", name)
	}

	return re, err
}<|MERGE_RESOLUTION|>--- conflicted
+++ resolved
@@ -390,13 +390,10 @@
 	return false
 }
 
-<<<<<<< HEAD
 func (s *MessagesServer) LastBackupErrors() error {
 	return s.backupStatus.lastBackupErrors
 }
 
-=======
->>>>>>> d18d0200
 func (s *MessagesServer) LastBackupMetadata() *BackupMetadata {
 	return s.backupStatus.lastBackupMetadata
 }
@@ -500,6 +497,8 @@
 func (s *MessagesServer) ReplicasetsRunningDBBackup() map[string]*Client {
 	replicasets := make(map[string]*Client)
 
+	s.lock.Lock()
+	defer s.lock.Unlock()
 	for _, client := range s.clients {
 		if client.isDBBackupRunning() {
 			replicasets[client.ReplicasetName] = client
