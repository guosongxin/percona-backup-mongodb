--- conflicted
+++ resolved
@@ -283,12 +283,8 @@
 	return nil
 }
 
-<<<<<<< HEAD
 func (mr *MongoRestore) restore() error {
 	fmt.Println("Starting mongo restore progress bar")
-=======
-func (mr *MongoRestore) restore() {
->>>>>>> d18d0200
 	mr.mongorestore.ProgressManager.(*progress.BarWriter).Start()
 	defer mr.mongorestore.ProgressManager.(*progress.BarWriter).Stop()
 	err := mr.mongorestore.Restore()
