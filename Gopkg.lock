--- conflicted
+++ resolved
@@ -103,13 +103,9 @@
     "ptypes/duration",
     "ptypes/timestamp"
   ]
-<<<<<<< HEAD
   pruneopts = "UT"
   revision = "aa810b61a9c79d51363740d207bb46cf8e620ed5"
   branch = "master"
-=======
-  revision = "c823c79ea1570fb5ff454033735a8e68575d1d0f"
->>>>>>> 423ab9c9
 
 [[projects]]
   branch = "master"
@@ -153,12 +149,8 @@
   version = "v0.1.0"
 
 [[projects]]
-<<<<<<< HEAD
   branch = "master"
   digest = "1:0ec7f160910400b79835fcef1c1dca634bb1c476a783ec86fc1330e8fa32a6d3"
-=======
-  branch = "v3.6"
->>>>>>> 423ab9c9
   name = "github.com/mongodb/mongo-tools"
   packages = [
     "common",
