--- conflicted
+++ resolved
@@ -64,16 +64,6 @@
 	want := []*api.Client{
 		{
 			Version:        0,
-<<<<<<< HEAD
-			Id:             "127.0.0.1:17000",
-			NodeType:       "MONGOS",
-			NodeName:       "127.0.0.1:17000",
-			ReplicasetName: "",
-		},
-		{
-			Version:        0,
-=======
->>>>>>> 4c3f2777
 			Id:             "127.0.0.1:17001",
 			NodeType:       "NODE_TYPE_MONGOD_SHARDSVR",
 			ReplicasetName: "rs1",
