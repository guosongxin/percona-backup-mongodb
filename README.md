--- conflicted
+++ resolved
@@ -60,11 +60,8 @@
 $ chown 100 /data/mongodb-backup-coordinator
 $ docker run -d --restart=always \
     --name=mongodb-backup-coordinator \
-<<<<<<< HEAD
-=======
     -e PMB_COORDINATOR_GRPC_PORT=10000 \
     -e PMB_COORDINATOR_API_PORT=10001 \
->>>>>>> cc143872
     -e PMB_COORDINATOR_WORK_DIR=/data \
     -p 10000-10001:10000-10001 \
     -v /data/mongodb-backup-coordinator:/data \
